--- conflicted
+++ resolved
@@ -33,11 +33,7 @@
         <dependency>
             <groupId>org.jruby</groupId>
             <artifactId>jruby-complete</artifactId>
-<<<<<<< HEAD
-            <version>1.6.8</version>
-=======
             <version>1.7.0</version>
->>>>>>> 4674af4c
         </dependency>
         <dependency>
             <groupId>org.apache.maven</groupId>
@@ -101,24 +97,6 @@
                 <groupId>org.codehaus.mojo</groupId>
                 <artifactId>exec-maven-plugin</artifactId>
                 <version>1.2.1</version>
-                <configuration>
-                    <executable>java</executable>
-                    <arguments>
-                        <argument>-classpath</argument>
-                        <classpath />
-                        <argument>org.jruby.Main</argument>
-                        <argument>-S</argument>
-                        <argument>gem</argument>
-                        <argument>install</argument>
-                        <argument>-i</argument>
-                        <argument>${project.build.directory}/classes</argument>
-                        <argument>--no-rdoc</argument>
-                        <argument>--no-ri</argument>
-                        <argument>--version</argument>
-                        <argument>${sass.version}</argument>
-                        <argument>sass</argument>
-                    </arguments>
-                </configuration>
                 <executions>
                     <execution>
                         <id>install-gems</id>
@@ -126,6 +104,24 @@
                         <goals>
                             <goal>exec</goal>
                         </goals>
+                        <configuration>
+                            <executable>java</executable>
+                            <arguments>
+                                <argument>-classpath</argument>
+                                <classpath />
+                                <argument>org.jruby.Main</argument>
+                                <argument>-S</argument>
+                                <argument>gem</argument>
+                                <argument>install</argument>
+                                <argument>-i</argument>
+                                <argument>${project.build.directory}/classes</argument>
+                                <argument>--no-rdoc</argument>
+                                <argument>--no-ri</argument>
+                                <argument>fssm</argument>
+                                <argument>sass</argument>
+                                <argument>listen</argument>
+                            </arguments>
+                        </configuration>
                     </execution>
                 </executions>
             </plugin>
