/**
 * Licensed to Jasig under one or more contributor license
 * agreements. See the NOTICE file distributed with this work
 * for additional information regarding copyright ownership.
 * Jasig licenses this file to you under the Apache License,
 * Version 2.0 (the "License"); you may not use this file
 * except in compliance with the License. You may obtain a
 * copy of the License at:
 *
 * http://www.apache.org/licenses/LICENSE-2.0
 *
 * Unless required by applicable law or agreed to in writing,
 * software distributed under the License is distributed on
 * an "AS IS" BASIS, WITHOUT WARRANTIES OR CONDITIONS OF ANY
 * KIND, either express or implied. See the License for the
 * specific language governing permissions and limitations
 * under the License.
 */
package org.jasig.maven.plugin.sass;

import java.io.File;
import java.util.LinkedList;
import java.util.List;
import java.util.Set;

import javax.script.ScriptEngine;
import javax.script.ScriptEngineManager;
import javax.script.ScriptException;

import org.apache.maven.plugin.MojoExecutionException;
import org.apache.maven.plugin.MojoFailureException;
import org.apache.maven.plugin.logging.Log;

import org.codehaus.plexus.util.StringUtils;

/**
 * @goal watch
 */
public class WatchMojo extends AbstractSassMojo {

    /**
     * Defines output directory
     *
     * @parameter expression="${watch.output}"
     * @required
     */
    private File outputDirectory;

    /**
     * Specifies the skin name to watch, must match part of the skin string
     *
     * @parameter expression="${watch.skin}"
     * @required
     */
    private String skin;

    @Override
    public void execute() throws MojoExecutionException, MojoFailureException {
        final Log log = this.getLog();

        final String sassSubDir = this.findSassDir(this.skin);
<<<<<<< HEAD
            
        final String sassDir = newCanonicalFile(sassSourceDirectory, sassSubDir);
        final String sassDestDir = newCanonicalFile(new File(outputDirectory, sassSubDir), relativeOutputDirectory);

        final int index = StringUtils.differenceAt(sassDir, sassDestDir);
        
        //Generate the SASS Script
        final String sassScript = this.buildSassScript(sassDir, sassDestDir);
        log.debug("SASS Ruby Script:\n" + sassScript);     
        
=======

        final File sassDir = newCanonicalFile(this.sassSourceDirectory, sassSubDir);
        final File sassDestDir = newCanonicalFile(new File(this.outputDirectory, sassSubDir), this.relativeOutputDirectory);

        final String sassSourceDirStr = escapePath(sassDir.toString());
        final String cssDestDirStr = escapePath(sassDestDir.toString());

        final int index = StringUtils.differenceAt(sassSourceDirStr, cssDestDirStr);

        //Generate the SASS Script
        final String sassScript = this.buildSassScript(sassSourceDirStr, cssDestDirStr);
        log.debug("SASS Ruby Script:\n" + sassScript);

>>>>>>> 8b78e75c
        if (log.isDebugEnabled()) {
            log.debug("Started watching SASS Template: " + sassSourceDirStr + " => " + cssDestDirStr);
        }
        else {
            log.info("Started watching SASS Template: " + sassDestDir.substring(index) + " => " + sassDestDir.substring(index));
        }

        final ScriptEngineManager scriptEngineManager = new ScriptEngineManager();
        final ScriptEngine jruby = scriptEngineManager.getEngineByName("jruby");
        try {
            jruby.eval(sassScript);
        }
        catch (final ScriptException e) {
            throw new MojoExecutionException("Failed to execute SASS Watch Script:\n" + sassScript, e);
        }
    }

    protected String findSassDir(final String skin) throws MojoFailureException {
        final List<String> matches = new LinkedList<String>();

        final Set<String> sassDirectories = this.findSassDirs();
        for (final String sassSubDir : sassDirectories) {
            if (sassSubDir.contains(skin)) {
                matches.add(sassSubDir);
            }
<<<<<<< HEAD
        } 
        
=======
        }

>>>>>>> 8b78e75c
        if (matches.size() == 1) {
            return matches.get(0);
        }

        if (matches.isEmpty()) {
            final StringBuilder msg = new StringBuilder();
            msg.append("None of the SASS template directories match skin name: ").append(skin).append("\n");
            msg.append("\tSASS template directories:\n");
            for (final String sassSubDir : sassDirectories) {
                msg.append("\t\t").append(sassSubDir).append("\n");
            }

            throw new MojoFailureException(msg.toString());
        }


        final StringBuilder msg = new StringBuilder();
        msg.append("Multiple SASS template directories match skin name: ").append(skin).append("\n");
        msg.append("\tMatching SASS template directories:\n");
        for (final String sassSubDir : matches) {
            msg.append("\t\t").append(sassSubDir).append("\n");
        }

        throw new MojoFailureException(msg.toString());
    }

    protected String buildSassScript(final String sassSourceDir, final String cssDestDir) throws MojoExecutionException {
        final StringBuilder sassScript = new StringBuilder();

        //Set write the css output location
        this.sassOptions.put("template_location", "'" + sassSourceDir + "'");
        this.sassOptions.put("css_location", "'" + cssDestDir + "'");

        this.buildSassOptions(sassScript);
        sassScript.append("Sass::Plugin.watch");

        return sassScript.toString();
    }
}<|MERGE_RESOLUTION|>--- conflicted
+++ resolved
@@ -30,22 +30,21 @@
 import org.apache.maven.plugin.MojoExecutionException;
 import org.apache.maven.plugin.MojoFailureException;
 import org.apache.maven.plugin.logging.Log;
-
 import org.codehaus.plexus.util.StringUtils;
 
 /**
  * @goal watch
  */
 public class WatchMojo extends AbstractSassMojo {
-
+    
     /**
-     * Defines output directory
+     * Defines output directory 
      *
      * @parameter expression="${watch.output}"
      * @required
      */
     private File outputDirectory;
-
+    
     /**
      * Specifies the skin name to watch, must match part of the skin string
      *
@@ -57,20 +56,8 @@
     @Override
     public void execute() throws MojoExecutionException, MojoFailureException {
         final Log log = this.getLog();
-
+        
         final String sassSubDir = this.findSassDir(this.skin);
-<<<<<<< HEAD
-            
-        final String sassDir = newCanonicalFile(sassSourceDirectory, sassSubDir);
-        final String sassDestDir = newCanonicalFile(new File(outputDirectory, sassSubDir), relativeOutputDirectory);
-
-        final int index = StringUtils.differenceAt(sassDir, sassDestDir);
-        
-        //Generate the SASS Script
-        final String sassScript = this.buildSassScript(sassDir, sassDestDir);
-        log.debug("SASS Ruby Script:\n" + sassScript);     
-        
-=======
 
         final File sassDir = newCanonicalFile(this.sassSourceDirectory, sassSubDir);
         final File sassDestDir = newCanonicalFile(new File(this.outputDirectory, sassSubDir), this.relativeOutputDirectory);
@@ -79,19 +66,18 @@
         final String cssDestDirStr = escapePath(sassDestDir.toString());
 
         final int index = StringUtils.differenceAt(sassSourceDirStr, cssDestDirStr);
-
+        
         //Generate the SASS Script
         final String sassScript = this.buildSassScript(sassSourceDirStr, cssDestDirStr);
-        log.debug("SASS Ruby Script:\n" + sassScript);
-
->>>>>>> 8b78e75c
+        log.debug("SASS Ruby Script:\n" + sassScript);     
+        
         if (log.isDebugEnabled()) {
             log.debug("Started watching SASS Template: " + sassSourceDirStr + " => " + cssDestDirStr);
         }
         else {
-            log.info("Started watching SASS Template: " + sassDestDir.substring(index) + " => " + sassDestDir.substring(index));
+            log.info("Started watching SASS Template: " + sassSourceDirStr.substring(index) + " => " + cssDestDirStr.substring(index));
         }
-
+        
         final ScriptEngineManager scriptEngineManager = new ScriptEngineManager();
         final ScriptEngine jruby = scriptEngineManager.getEngineByName("jruby");
         try {
@@ -104,23 +90,18 @@
 
     protected String findSassDir(final String skin) throws MojoFailureException {
         final List<String> matches = new LinkedList<String>();
-
+        
         final Set<String> sassDirectories = this.findSassDirs();
         for (final String sassSubDir : sassDirectories) {
             if (sassSubDir.contains(skin)) {
                 matches.add(sassSubDir);
             }
-<<<<<<< HEAD
-        } 
+        }
         
-=======
-        }
-
->>>>>>> 8b78e75c
         if (matches.size() == 1) {
             return matches.get(0);
         }
-
+        
         if (matches.isEmpty()) {
             final StringBuilder msg = new StringBuilder();
             msg.append("None of the SASS template directories match skin name: ").append(skin).append("\n");
@@ -128,10 +109,10 @@
             for (final String sassSubDir : sassDirectories) {
                 msg.append("\t\t").append(sassSubDir).append("\n");
             }
-
+            
             throw new MojoFailureException(msg.toString());
         }
-
+        
 
         final StringBuilder msg = new StringBuilder();
         msg.append("Multiple SASS template directories match skin name: ").append(skin).append("\n");
@@ -139,20 +120,20 @@
         for (final String sassSubDir : matches) {
             msg.append("\t\t").append(sassSubDir).append("\n");
         }
-
+        
         throw new MojoFailureException(msg.toString());
     }
 
     protected String buildSassScript(final String sassSourceDir, final String cssDestDir) throws MojoExecutionException {
         final StringBuilder sassScript = new StringBuilder();
-
+        
         //Set write the css output location
         this.sassOptions.put("template_location", "'" + sassSourceDir + "'");
         this.sassOptions.put("css_location", "'" + cssDestDir + "'");
 
         this.buildSassOptions(sassScript);
         sassScript.append("Sass::Plugin.watch");
-
+        
         return sassScript.toString();
     }
 }