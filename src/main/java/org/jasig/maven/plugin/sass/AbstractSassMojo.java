/**
 * Licensed to Jasig under one or more contributor license
 * agreements. See the NOTICE file distributed with this work
 * for additional information regarding copyright ownership.
 * Jasig licenses this file to you under the Apache License,
 * Version 2.0 (the "License"); you may not use this file
 * except in compliance with the License. You may obtain a
 * copy of the License at:
 *
 * http://www.apache.org/licenses/LICENSE-2.0
 *
 * Unless required by applicable law or agreed to in writing,
 * software distributed under the License is distributed on
 * an "AS IS" BASIS, WITHOUT WARRANTIES OR CONDITIONS OF ANY
 * KIND, either express or implied. See the License for the
 * specific language governing permissions and limitations
 * under the License.
 */
package org.jasig.maven.plugin.sass;

import java.io.File;
import java.io.IOException;
import java.util.Arrays;
import java.util.HashMap;
import java.util.Iterator;
import java.util.LinkedHashSet;
import java.util.Map;
import java.util.Map.Entry;
import java.util.Set;

import org.apache.maven.plugin.AbstractMojo;
import org.apache.maven.plugin.MojoExecutionException;
import org.apache.maven.plugin.logging.Log;

import org.codehaus.plexus.util.DirectoryScanner;

import com.google.common.collect.ImmutableMap;

/**
 * Base for batching SASS Mojos
 *
 */
public abstract class AbstractSassMojo extends AbstractMojo {
    /**
     * Directory containing SASS files, defaults to the Maven Web application sources directory (src/main/webapp)
     *
     * @parameter default-value="${basedir}/src/main/webapp"
     * @required
     */
    protected File sassSourceDirectory;

    /**
     * Defines output directory relative to
     *
     * @parameter default-value=".."
     */
    protected String relativeOutputDirectory;

    /**
     * Defines files in the source directories to include (none by default), recommended to be
     * set in favor of skinConfigurationFile
     *
     * Defaults to: "**&#47;scss"
     *
     * @parameter
     */
    protected String[] includes = new String[] { "**/scss" };

    /**
     * Defines which of the included files in the source directories to exclude (none by default).
     *
     * @parameter
     */
    protected String[] excludes;

    /**
     * @parameter expression="${encoding}" default-value="${project.build.directory}
     * @required
     */
    protected File buildDirectory;

    /**
     * Defines options for Sass::Plugin.options. See http://sass-lang.com/docs/yardoc/file.SASS_REFERENCE.html#options
     * If the value is a string it must by quoted in the maven configuration:
     * &lt;cache_location>'/tmp/sass'&lt;/cache_location>
     * <br/>
     * If no options are set the default configuration set is used which is:
     * &lt;unix_newlines>true&lt;/unix_newlines>
     * &lt;cache>true&lt;/cache>
     * &lt;always_update>true&lt;/always_update>
     * &lt;cache_location>${project.build.directory}/sass_cache&lt;/cache_location>
     * &lt;style>:expanded&lt;/style>
     *
     * @parameter
     */
    protected Map<String, String> sassOptions = new HashMap<String, String>(ImmutableMap.of(
            "unix_newlines", "true",
            "cache", "true",
            "always_update", "true",
            "style", ":expanded"));


    protected void buildSassOptions(final StringBuilder sassScript) throws MojoExecutionException {
        sassScript.append("require 'rubygems'\n");
        sassScript.append("require 'sass/plugin'\n");
        sassScript.append("Sass::Plugin.options.merge!(\n");

        //If not explicitly set place the cache location in the target dir
<<<<<<< HEAD
        if (!sassOptions.containsKey("cache_location")) {
            final String sassCacheDir = newCanonicalFile(buildDirectory, "sass_cache");
            sassOptions.put("cache_location", "'" + sassCacheDir.toString() + "'");
=======
        if (!this.sassOptions.containsKey("cache_location")) {
            final File sassCacheDir = newCanonicalFile(this.buildDirectory, "sass_cache");
            final String sassCacheDirStr = sassCacheDir.toString();
            this.sassOptions.put("cache_location", "'" + escapePath(sassCacheDirStr) + "'");
>>>>>>> 8b78e75c
        }

        //Add the plugin configuration options
        for (final Iterator<Entry<String, String>> entryItr = this.sassOptions.entrySet().iterator(); entryItr.hasNext();) {
            final Entry<String, String> optEntry = entryItr.next();
            final String opt = optEntry.getKey();
            final String value = optEntry.getValue();
            sassScript.append("    :").append(opt).append(" => ").append(value);
            if (entryItr.hasNext()) {
                sassScript.append(",");
            }
            sassScript.append("\n");
        }
        sassScript.append(")\n");
    }
<<<<<<< HEAD
    
    protected String newCanonicalFile(File parent, String child) throws MojoExecutionException {
=======

    protected File newCanonicalFile(final File parent, final String child) throws MojoExecutionException {
>>>>>>> 8b78e75c
        final File f = new File(parent, child);
        try {
            return f.getCanonicalPath().replace('\\', '/');
        }
        catch (final IOException e) {
            throw new MojoExecutionException("Failed to create canonical File for: " + f, e);
        }
    }

    protected Set<String> findSassDirs() {
        final Log log = this.getLog();
        log.debug("Looking in " + this.sassSourceDirectory + " for dirs that match " + Arrays.toString(this.includes) + " but not " + Arrays.toString(this.excludes));

        final DirectoryScanner directoryScanner = new DirectoryScanner();
        directoryScanner.setIncludes(this.includes);
        directoryScanner.setExcludes(this.excludes);
        directoryScanner.setBasedir(this.sassSourceDirectory);
        directoryScanner.scan();

        final Set<String> sassDirectories = new LinkedHashSet<String>();
        for (final String dirName : directoryScanner.getIncludedDirectories()) {
            sassDirectories.add(dirName);
        }

        return sassDirectories;
    }

    /**
     * Handles the usage of Windows style paths like c:\foo\bar\scss with
     * the SASS mojos provided by this plugin.
     *
     * @param originalPath the original path in native system style
     * @return the converted pathname
     */
    protected String escapePath(final String originalPath) {
        if(originalPath == null || originalPath.isEmpty()) {
            throw new IllegalArgumentException("No path given.");
        }
        return originalPath.replace("\\", "/");
    }

}<|MERGE_RESOLUTION|>--- conflicted
+++ resolved
@@ -31,54 +31,53 @@
 import org.apache.maven.plugin.AbstractMojo;
 import org.apache.maven.plugin.MojoExecutionException;
 import org.apache.maven.plugin.logging.Log;
-
 import org.codehaus.plexus.util.DirectoryScanner;
 
 import com.google.common.collect.ImmutableMap;
 
 /**
  * Base for batching SASS Mojos
- *
+ * 
  */
 public abstract class AbstractSassMojo extends AbstractMojo {
     /**
      * Directory containing SASS files, defaults to the Maven Web application sources directory (src/main/webapp)
      *
-     * @parameter default-value="${basedir}/src/main/webapp"
+     * @parameter default-value="${basedir}/src/main/webapp" 
      * @required
      */
     protected File sassSourceDirectory;
-
+    
     /**
-     * Defines output directory relative to
+     * Defines output directory relative to 
      *
      * @parameter default-value=".."
      */
     protected String relativeOutputDirectory;
-
+    
     /**
      * Defines files in the source directories to include (none by default), recommended to be
      * set in favor of skinConfigurationFile
-     *
+     * 
      * Defaults to: "**&#47;scss"
      *
      * @parameter
      */
     protected String[] includes = new String[] { "**/scss" };
-
+ 
     /**
      * Defines which of the included files in the source directories to exclude (none by default).
      *
      * @parameter
      */
     protected String[] excludes;
-
+    
     /**
      * @parameter expression="${encoding}" default-value="${project.build.directory}
      * @required
      */
     protected File buildDirectory;
-
+    
     /**
      * Defines options for Sass::Plugin.options. See http://sass-lang.com/docs/yardoc/file.SASS_REFERENCE.html#options
      * If the value is a string it must by quoted in the maven configuration:
@@ -94,30 +93,24 @@
      * @parameter
      */
     protected Map<String, String> sassOptions = new HashMap<String, String>(ImmutableMap.of(
-            "unix_newlines", "true",
+            "unix_newlines", "true", 
             "cache", "true",
             "always_update", "true",
             "style", ":expanded"));
 
-
+    
     protected void buildSassOptions(final StringBuilder sassScript) throws MojoExecutionException {
         sassScript.append("require 'rubygems'\n");
         sassScript.append("require 'sass/plugin'\n");
         sassScript.append("Sass::Plugin.options.merge!(\n");
-
+        
         //If not explicitly set place the cache location in the target dir
-<<<<<<< HEAD
-        if (!sassOptions.containsKey("cache_location")) {
-            final String sassCacheDir = newCanonicalFile(buildDirectory, "sass_cache");
-            sassOptions.put("cache_location", "'" + sassCacheDir.toString() + "'");
-=======
         if (!this.sassOptions.containsKey("cache_location")) {
             final File sassCacheDir = newCanonicalFile(this.buildDirectory, "sass_cache");
             final String sassCacheDirStr = sassCacheDir.toString();
             this.sassOptions.put("cache_location", "'" + escapePath(sassCacheDirStr) + "'");
->>>>>>> 8b78e75c
         }
-
+        
         //Add the plugin configuration options
         for (final Iterator<Entry<String, String>> entryItr = this.sassOptions.entrySet().iterator(); entryItr.hasNext();) {
             final Entry<String, String> optEntry = entryItr.next();
@@ -131,16 +124,11 @@
         }
         sassScript.append(")\n");
     }
-<<<<<<< HEAD
-    
-    protected String newCanonicalFile(File parent, String child) throws MojoExecutionException {
-=======
 
     protected File newCanonicalFile(final File parent, final String child) throws MojoExecutionException {
->>>>>>> 8b78e75c
         final File f = new File(parent, child);
         try {
-            return f.getCanonicalPath().replace('\\', '/');
+            return f.getCanonicalFile();
         }
         catch (final IOException e) {
             throw new MojoExecutionException("Failed to create canonical File for: " + f, e);
@@ -156,12 +144,12 @@
         directoryScanner.setExcludes(this.excludes);
         directoryScanner.setBasedir(this.sassSourceDirectory);
         directoryScanner.scan();
-
+        
         final Set<String> sassDirectories = new LinkedHashSet<String>();
         for (final String dirName : directoryScanner.getIncludedDirectories()) {
             sassDirectories.add(dirName);
-        }
-
+        }  
+        
         return sassDirectories;
     }
 
